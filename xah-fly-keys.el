--- conflicted
+++ resolved
@@ -4,11 +4,7 @@
 
 ;; Author: Xah Lee ( http://xahlee.info/ )
 ;; Maintainer: Xah Lee <xah@xahlee.org>
-<<<<<<< HEAD
-;; Version: 17.11.20220526004759
-=======
-;; Version: 17.9.20220526005234
->>>>>>> 4d1d2f01
+;; Version: 17.12.20220526010619
 ;; Created: 10 Sep 2013
 ;; Package-Requires: ((emacs "24.1"))
 ;; Keywords: convenience, emulations, vim, ergoemacs
